<<<<<<< HEAD
use std::{
    borrow::Cow,
    collections::{HashMap, BTreeMap},
    path::{Path, PathBuf}, sync::Arc
};
=======
use std::borrow::Cow;
use std::collections::BTreeMap;
use std::path::{Path, PathBuf};
use std::env;
>>>>>>> 2c4f0b56

use anyhow::Context as _;
use colorful::Colorful;
use edgedb_derive::Queryable;
use edgedb_errors::{Error, QueryError, InvalidSyntaxError};
use edgeql_parser::expr;
use edgeql_parser::hash::Hasher;
use edgeql_parser::schema_file::validate;
use edgeql_parser::tokenizer::{Tokenizer, Kind as TokenKind};
use fn_error_context::context;
use immutable_chunkmap::set::SetM as Set;
use once_cell::sync::OnceCell;
use rustyline::error::ReadlineError;
use serde::Deserialize;
use tokio::fs;
use tokio::io::{self, AsyncWriteExt};
use tokio::task::spawn_blocking as unblock;

use crate::async_try;
use crate::bug;
use crate::commands::{Options, ExitCode};
use crate::connect::Connection;
use crate::migrations::edb::{execute, execute_if_connected, query_row};
use crate::error_display::print_query_error;
use crate::highlight;
use crate::migrations::context::Context;
use crate::migrations::dev_mode;
use crate::migrations::migration;
use crate::migrations::options::CreateMigration;
use crate::migrations::print_error::print_migration_error;
use crate::migrations::prompt;
use crate::migrations::source_map::{Builder, SourceMap};
use crate::migrations::squash;
use crate::migrations::timeout;
use crate::platform::tmp_file_name;
use crate::print::style::Styler;
use crate::print;
use crate::question;

const SAFE_CONFIDENCE: f64 = 0.99999;

pub enum SourceName {
    Prefix,
    Semicolon(PathBuf),
    Suffix,
    File(PathBuf),
}

#[derive(Clone, Debug)]
enum Choice {
    Yes,
    No,
    List,
    Confirmed,
    Back,
    Split,
    Quit,
}


// Example:
//
//  "required_user_input": [
// {
//    "prompt": "Please specify a conversion expression to alter the type of property 'strength'",
//    "new_type": "std::str",
//    "old_type": "std::int64",
//    "placeholder": "cast_expr",
//    "pointer_name": "strength",
//    "new_type_is_object": false,
//    "old_type_is_object": false
//  }
// ]
#[derive(Deserialize, Debug, Clone)]
pub struct RequiredUserInput {
    placeholder: String,
    prompt: String,
    #[allow(dead_code)]
    old_type: Option<String>,
    old_type_is_object: Option<bool>,
    new_type: Option<String>,
    new_type_is_object: Option<bool>,
    #[serde(rename="type")]
    type_name: Option<String>,
    pointer_name: Option<String>,
}

#[derive(Deserialize, Debug)]
pub struct StatementProposal {
    pub text: String,
}

// Example:
//
// "proposed": {
// "prompt": "did you alter the type of property 'strength' of link 'times'?",
// "data_safe": false,
// "prompt_id": "SetPropertyType PROPERTY default::__|strength@default|__||times&default||Time",
// "confidence": 1.0,
// "statements": [
//   {
//     "text": "ALTER TYPE default::Time {\n    ALTER LINK times {\n        ALTER PROPERTY strength {\n            SET TYPE std::str USING (\\(cast_expr));\n        };\n    };\n};"
//   }
#[derive(Deserialize, Debug)]
pub struct Proposal {
    pub prompt_id: Option<String>,
    pub statements: Vec<StatementProposal>,
    pub confidence: f64,
    #[serde(default)]
    pub prompt: Option<String>,
    #[serde(default)]
    pub required_user_input: Vec<RequiredUserInput>,
}

// Returned from each DESCRIBE CURRENT SCHEMA AS JSON during a migration.
// Example:
//
// {
//     "parent": "m17emwiottbbfc4coo7ybcrkljr5bhdv46ouoyyjrsj4qwvg7w5ina",
//     "complete": false,
//     "proposed": {
//       "prompt": "did you alter the type of property 'strength' of link 'times'?",
//       "data_safe": false,
//       "prompt_id": "SetPropertyType PROPERTY default::__|strength@default|__||times&default||Time",
//       "confidence": 1.0,
//       "statements": [
//         {
//           "text": "ALTER TYPE default::Time {\n    ALTER LINK times {\n        ALTER PROPERTY strength {\n            SET TYPE std::str USING (\\(cast_expr));\n        };\n    };\n};"
//         }
//       ],
//       "required_user_input": [
//         {
//           "prompt": "Please specify a conversion expression to alter the type of property 'strength'",
//           "new_type": "std::str",
//           "old_type": "std::int64",
//           "placeholder": "cast_expr",
//           "pointer_name": "strength",
//           "new_type_is_object": false,
//           "old_type_is_object": false
//         }
//       ]
//     },
//     "confirmed": []
//   }
#[derive(Deserialize, Queryable, Debug)]
#[edgedb(json)]
pub struct CurrentMigration {
    pub complete: bool,
    pub parent: String,
    pub confirmed: Vec<String>,
    pub proposed: Option<Proposal>,
}

#[derive(Debug)]
pub enum MigrationKey {
    Index(u64),
    Fixup { target_revision: String },
}

pub trait MigrationToText {
    type StatementsIter<'a>: Iterator<Item = &'a String> where Self: 'a;
    fn key(&self) -> &MigrationKey;
    fn parent(&self) -> anyhow::Result<&str>;
    fn id(&self) -> anyhow::Result<&str>;
    fn statements<'a>(&'a self) -> Self::StatementsIter<'a>;
}

#[derive(Debug)]
pub struct FutureMigration {
    key: MigrationKey,
    parent: String,
    statements: Vec<String>,
    id: OnceCell<String>,
}

struct InteractiveMigration<'a> {
    cli: &'a mut Connection,
    save_point: usize,
    operations: Vec<Set<String>>,
    confirmed: Vec<String>,
}

#[derive(Clone, Debug, Default)]
pub struct InteractiveMigrationInfo {
    cast_info: HashMap<String, Vec<String>>,
    function_info: Vec<FunctionInfo>,
    properties: PropertyInfo
}

#[derive(Queryable, Debug, Clone, Default)]
pub struct PropertyInfo {
    regular_properties: Vec<String>,
    link_properties: Vec<String>,
}

enum PropertyKind {
    RegularProperty,
    LinkProperty,
    BothProperties
}

impl PropertyInfo {
    fn property_check(&self, pointer_name: &str) -> PropertyKind {
        if self
        .link_properties
        .iter()
        .any(|l| *l == pointer_name) {
            if self
            .regular_properties
            .iter()
            .any(|l| *l == pointer_name) {
                PropertyKind::BothProperties
            } else {
                PropertyKind::LinkProperty
            }
        } else {
            PropertyKind::RegularProperty
        }
    }
}

#[derive(Queryable, Debug, Clone)]
pub struct FunctionInfo {
    name: String,
    input: String,
    returns: String
}

// Returns all functions as long as the type returned input type does not equal output
// (Casts only required when changing to a new type)
async fn get_function_info(cli: &mut Connection) -> Result<Vec<FunctionInfo>, Error> {
    cli.query::<FunctionInfo, _>(
        r#"with fn := (select schema::Function filter count(.params.type.name) = 1),
        select fn {
        name,
        input := array_join(array_agg((.params.type.name)), ''),
        returns := .return_type.name
        };"#,
        &(),
    )
    .await
}

#[derive(Queryable, Debug, Clone)]
pub struct CastInfo {
    from_type_name: String,
    to_type_name: String
}

async fn get_cast_info(cli: &mut Connection) -> Result<HashMap<String, Vec<String>>, Error> {
    let cast_info: Vec<CastInfo> = cli
        .query(
            "select schema::Cast {
        from_type_name := .from_type.name,
        to_type_name := .to_type.name
    };",
            &(),
        )
        .await?;
    let mut map = std::collections::HashMap::new();
    for cast in cast_info {
        map.entry(cast.from_type_name)
            .or_insert(Vec::new())
            .push(cast.to_type_name);
    }
    Ok(map)
}

async fn get_all_property_info(cli: &mut Connection) -> Result<PropertyInfo, Error> {
    cli.query_required_single("with 
    all_props := (select schema::Property filter .builtin = false),
    props := (select all_props filter .source is schema::ObjectType and .name != 'id'),
    links := (select all_props filter .source is schema::Link and .name not in {'target', 'source'}),
    select { regular_properties := props.name, link_properties := links.name };", &()).await
}

// Don't want to fail CLI if migration info can't be found, just log and return default
async fn get_migration_info(cli: &mut Connection) -> InteractiveMigrationInfo {
    let function_info = get_function_info(cli).await.unwrap_or_else(|e| {
        log::debug!("Failed to find function info: {e}");
        Default::default()
    });
    let cast_info = get_cast_info(cli).await.unwrap_or_else(|e| {
        log::debug!("Failed to find cast_info: {e}");
        Default::default()
    });
    let properties = get_all_property_info(cli).await.unwrap_or_else(|e| {
        log::debug!("Failed to find property info: {e}");
        Default::default()
    });

    InteractiveMigrationInfo {
        cast_info,
        function_info,
        properties
    }
}

#[derive(Debug, thiserror::Error)]
#[error("refused to input data required for placeholder")]
struct Refused;

#[derive(Debug, thiserror::Error)]
#[error("split migration")]
struct SplitMigration;

#[derive(Debug, thiserror::Error)]
#[error("EdgeDB could not resolve migration automatically. \
         Please run `edgedb migration create` in interactive mode.")]
struct CantResolve;

#[derive(Debug, thiserror::Error)]
#[error("cannot proceed until .esdl files are fixed")]
pub struct EsdlError;

impl FutureMigration {
    fn new(key: MigrationKey, descr: CurrentMigration) -> Self {
        FutureMigration {
            key,
            parent: descr.parent,
            statements: descr.confirmed,
            id: OnceCell::new(),
        }
    }
    pub fn empty(key: MigrationKey, parent: &str) -> Self {
        FutureMigration {
            key,
            parent: parent.to_owned(),
            statements: Vec::new(),
            id: OnceCell::new(),
        }
    }
}

impl MigrationToText for FutureMigration {
    type StatementsIter<'a> = std::slice::Iter<'a, String>;

    fn key(&self) -> &MigrationKey {
        &self.key
    }

    fn parent(&self) -> anyhow::Result<&str> {
        Ok(&self.parent)
    }

    fn id(&self) -> anyhow::Result<&str> {
        let FutureMigration { ref parent, ref statements, ref id, .. } = self;
        id.get_or_try_init(|| {
            let mut hasher = Hasher::start_migration(parent);
            for statement in statements {
                hasher.add_source(&statement)
                    .map_err(|e| migration::hashing_error(statement, e))?;
            }
            Ok(hasher.make_migration_id())
        }).map(|s| &s[..])
    }

    fn statements<'a>(&'a self) -> Self::StatementsIter<'a> {
        self.statements.iter()
    }
}

#[context("could not read schema file {}", path.display())]
async fn read_schema_file(path: &Path) -> anyhow::Result<String> {
    let data = fs::read_to_string(path).await?;
    validate(&data)?;
    Ok(data)
}

fn print_statements(statements: impl IntoIterator<Item=impl AsRef<str>>) {
    let mut buf: String = String::with_capacity(1024);
    let styler = Styler::dark_256();
    for statement in statements {
        buf.truncate(0);
        highlight::edgeql(&mut buf, statement.as_ref(), &styler);
        for line in buf.lines() {
            println!("    {}", line);
        }
    }
}

async fn choice(prompt: &str) -> anyhow::Result<Choice> {
    use Choice::*;

    let mut q = question::Choice::new(prompt.to_string());
    q.option(Yes, &["y", "yes"],
        r#"Confirm the prompt ("l" to see suggested statements)"#);
    q.option(No, &["n", "no"],
        "Reject the prompt; server will attempt to generate another suggestion");
    q.option(List, &["l", "list"],
        "List proposed DDL statements for the current prompt");
    q.option(Confirmed, &["c", "confirmed"],
        "List already confirmed EdgeQL statements for the current migration");
    q.option(Back, &["b", "back"],
        "Go back a step by reverting latest accepted statements");
    q.option(Split, &["s", "stop"],
        "Stop and finalize migration with only current accepted changes");
    q.option(Quit, &["q", "quit"],
        "Quit without saving changes");
    q.async_ask().await
}

#[context("could not read schema in {}", ctx.schema_dir.display())]
async fn gen_start_migration(ctx: &Context)
    -> anyhow::Result<(String, SourceMap<SourceName>)>
{
    let mut bld = Builder::new();
    bld.add_lines(SourceName::Prefix, "START MIGRATION TO {");
    let mut dir = match fs::read_dir(&ctx.schema_dir).await {
        Ok(dir) => dir,
        Err(e) if e.kind() == io::ErrorKind::NotFound => {
            bld.add_lines(SourceName::Suffix, "};");
            return Ok(bld.done());
        }
        Err(e) => Err(e).context(format!("cannot read {:?}", ctx.schema_dir))?,
    };

    let mut paths: Vec<PathBuf> = Vec::new();
    while let Some(item) = dir.next_entry().await? {
        let fname = item.file_name();
        let lossy_name = fname.to_string_lossy();
        if !lossy_name.starts_with(".") && lossy_name.ends_with(".esdl")
            && item.file_type().await?.is_file() { paths.push(item.path())}
    }

    paths.sort();

    for path in paths {
        let chunk = read_schema_file(&path).await?;
        bld.add_lines(SourceName::File(path.clone()), &chunk);
        bld.add_lines(SourceName::Semicolon(path), ";");
    }
    
    bld.add_lines(SourceName::Suffix, "};");
    Ok(bld.done())
}

pub async fn execute_start_migration(ctx: &Context, cli: &mut Connection)
    -> anyhow::Result<()>
{
    let (text, source_map) = gen_start_migration(&ctx).await?;

    match execute(cli, text).await {
        Ok(_) => Ok(()),
        Err(e) if e.is::<QueryError>() => {
            print_migration_error(&e, &source_map)?;
            return Err(EsdlError)?;
        }
        Err(e) => Err(e)?,
    }
}

pub async fn first_migration(cli: &mut Connection, ctx: &Context,
    options: &CreateMigration)
    -> anyhow::Result<FutureMigration>
{
    execute_start_migration(&ctx, cli).await?;
    async_try! {
        async {
            execute(cli, "POPULATE MIGRATION").await?;
            let descr = query_row::<CurrentMigration>(cli,
                "DESCRIBE CURRENT MIGRATION AS JSON"
            ).await?;
            if descr.parent != "initial" {
                // We know there are zero revisions in the filesystem
                anyhow::bail!("No database revision {} in \
                    the filesystem. Consider updating sources.",
                    descr.parent);
            }
            if !descr.complete {
                return Err(bug::error("First migration population is not complete"));
            }
            if descr.confirmed.is_empty() && !options.allow_empty {
                print::warn("No schema changes detected.");
                return Err(ExitCode::new(4))?;
            }
            Ok(FutureMigration::new(MigrationKey::Index(1), descr))
        },
        finally async {
            execute_if_connected(cli, "ABORT MIGRATION").await
        }
    }
}

pub fn make_default_expression(input: &RequiredUserInput)
    -> Option<String>
{
    let name = &input.placeholder[..];
    let kind_end = name.find("_expr").unwrap_or(name.len());
    let expr = match &name[..kind_end] {
        "fill" if input.type_name.is_some() => {
            format!("<{}>{{}}",
                    input.type_name.as_ref().unwrap())
        }
        "cast"
            if input.pointer_name.is_some() &&
               input.new_type.is_some()
        => {
            let pointer_name = input.pointer_name.as_deref().unwrap();
            let new_type = input.new_type.as_deref().unwrap();
            match (input.old_type_is_object, input.new_type_is_object) {
                (Some(true), Some(true)) => {
                    format!(".{pointer_name}[IS {new_type}]")
                }
                (Some(false), Some(false)) | (None, None) => {
                    format!("<{new_type}>.{pointer_name}")
                }
                // TODO(tailhook) maybe create something for mixed case?
                _ => return None,
            }
        }
        "conv" if input.pointer_name.is_some() => {
            format!("(SELECT .{} LIMIT 1)",
                    input.pointer_name.as_ref().unwrap())
        }
        _ => {
            return None;
        }
    };
    Some(expr)
}

pub fn make_default_expression_interactive(
    input: &RequiredUserInput,
    info: Arc<InteractiveMigrationInfo>,
) -> Option<String> {
    let name = &input.placeholder[..];
    let kind_end = name.find("_expr").unwrap_or(name.len());
    let expr = match &name[..kind_end] {
        "fill" if input.type_name.is_some() => {
            format!("<{}>{{}}", input.type_name.as_ref().unwrap())
        }
        "conv" if input.pointer_name.is_some() => {
            format!("(SELECT .{} LIMIT 1)", input.pointer_name.as_ref().unwrap())
        }
        // Please specify a conversion expression to alter the type of property 'd':
        // cast_expr> <cal::local_date>.d
        "cast" if input.pointer_name.is_some() && input.new_type.is_some() => {
            let pointer_name = input.pointer_name.as_deref().unwrap();
            // Sometimes types will show up eg. as array<std|str> for some reason instead of array<std::str>
            let old_type = input
                .old_type
                .as_deref()
                .unwrap_or_default()
                .replace('|', "::");
            let new_type = input
                .new_type
                .as_deref()
                .unwrap_or_default()
                .replace('|', "::");
            match (input.old_type_is_object, input.new_type_is_object) {
                (Some(true), Some(true)) => {
                    format!(".{pointer_name}[IS {new_type}]")
                }
                (Some(false), Some(false)) | (None, None) => {
                    // Check if old type has any casts
                    match info.cast_info.get(&old_type) {
                        // and new types match the cast
                        Some(vals) if vals.iter().any(|t| t == &new_type) => {
                            // If so, then check if any link and regular properties share a name
                            match info.properties.property_check(pointer_name) {
                                PropertyKind::BothProperties => {
                                    println!("Note: Your schema has both object and link properties with the name `{pointer_name}`.");
                                    println!("If this object has both, then:\n <{new_type}>.{pointer_name} will cast from the object type property, while\n <{new_type}>@{pointer_name} will cast from the link property.");
                                    format!("<{new_type}>_{pointer_name}")
                                }
                                PropertyKind::LinkProperty => {
                                    format!("<{new_type}>@{pointer_name}")
                                }
                                PropertyKind::RegularProperty => {
                                    format!("<{new_type}>.{pointer_name}")
                                }
                            }
                        }
                        _ => {
                            // No matching casts between old and new type. Now try to print out any matching functions
                            let available_functions = info.function_info.iter().filter(|func| {
                        // First see if old and new types outright match
                        (func.input == old_type && func.returns == new_type) ||
                        // Then see if old type is an array of anything and return matches
                        (func.input.contains("array") && func.returns == new_type) ||
                        // Finally, see if function takes an anyreal and new type is any of its extending types
                        (func.input.contains("anyreal") && func.returns.contains("anyreal") && [
                            "int16", "int32", "int64", "float32", "float64", "decimal"].iter().any(|e| func.returns.contains(e))
                        )
                    }).collect::<Vec<_>>();
                            if !available_functions.is_empty() {
                                println!("Note: The following function{plural} may help you convert from {old_type} to {new_type}:", plural = if available_functions.len() > 2 {"s"} else {""});
                                for function in available_functions {
                                    let FunctionInfo {
                                        name,
                                        input,
                                        returns,
                                    } = function;
                                    println!("  {name}({input}) -> {returns}");
                                }
                            }
                            // Then return the pointer (maybe with matching functions, maybe not)
                            match info.properties.property_check(pointer_name) {
                                PropertyKind::BothProperties => {
                                    println!("Note: Your schema has both object and link properties with the name `{pointer_name}`.");
                                    println!("If this object has both, then:\n .{pointer_name} will access the object type property, while\n @{pointer_name} will access the link property.");
                                    format!("{pointer_name}")
                                }
                                PropertyKind::LinkProperty => {
                                    format!("@{pointer_name}")
                                }
                                PropertyKind::RegularProperty => {
                                    format!(".{pointer_name}")
                                }
                            }
                        }
                    }
                }
                // TODO(tailhook) maybe create something for mixed case?
                _ => return None,
            }
        }
        _ => {
            return None;
        }
    };
    Some(expr)
}


pub async fn unsafe_populate(_ctx: &Context, cli: &mut Connection) -> anyhow::Result<CurrentMigration> {
    
    loop {
        let data = query_row::<CurrentMigration>(cli,
            "DESCRIBE CURRENT MIGRATION AS JSON"
        ).await?;
        if data.complete {
            return Ok(data);
        }
        if let Some(proposal) = &data.proposed {
            let mut placeholders = BTreeMap::new();
            if !proposal.required_user_input.is_empty() {
                for input in &proposal.required_user_input {
                    let Some(expr) = make_default_expression(input) else {
                        log::debug!("Cannot fill placeholder {} \
                                    into {:?}, input info: {:?}",
                                    input.placeholder,
                                    proposal.statements,
                                    input);
                        return Err(CantResolve)?;
                    };
                    placeholders.insert(input.placeholder.clone(), expr);
                }
            }
            if !apply_proposal(cli, &proposal, &placeholders).await? {
                execute(cli, "ALTER CURRENT MIGRATION REJECT PROPOSED").await?;
            }
        } else {
            log::debug!("No proposal generated");
            return Err(CantResolve)?;
        }
    }
}

async fn apply_proposal(cli: &mut Connection, proposal: &Proposal,
                        placeholders: &BTreeMap<String, String>)
    -> anyhow::Result<bool>
{
    execute(cli, "DECLARE SAVEPOINT proposal").await?;
    let mut rollback = false;
    async_try!{
        async {
            for statement in &proposal.statements {
                let statement = substitute_placeholders(
                    &statement.text, &placeholders)?;
                if let Err(e) = execute(cli, &statement).await {
                    if e.is::<InvalidSyntaxError>() {
                        log::error!("Error executing: {}", statement);
                        return Err(e)?;
                    } else if e.is::<QueryError>() {
                        rollback = true;
                        log::info!("Statement {:?} failed: {:#}",
                                   statement, e);
                        return Ok(false);
                    } else {
                        return Err(e)?;
                    }
                }
            }
            Ok(true)
        },
        finally async {
            if rollback {
                execute_if_connected(cli,
                    "ROLLBACK TO SAVEPOINT proposal",
                ).await?;
            }
            execute_if_connected(cli, "RELEASE SAVEPOINT proposal").await
        }
    }
}

async fn non_interactive_populate(_ctx: &Context, cli: &mut Connection)
    -> anyhow::Result<CurrentMigration>
{
    loop {
        let data = query_row::<CurrentMigration>(cli,
            "DESCRIBE CURRENT MIGRATION AS JSON"
        ).await?;
        if data.complete {
            return Ok(data);
        }
        if let Some(proposal) = data.proposed {
            if proposal.confidence >= SAFE_CONFIDENCE {
                if !proposal.required_user_input.is_empty() {
                    for input in proposal.required_user_input {
                        eprintln!("Input required: {}", input.prompt);
                    }
                    anyhow::bail!("Cannot apply migration without user input");
                }
                for statement in proposal.statements {
                    execute(cli, &statement.text).await?;
                }
            } else {
                eprintln!("EdgeDB intended to apply the following migration:");
                for statement in proposal.statements {
                    for line in statement.text.lines() {
                        eprintln!("    {line}");
                    }
                }
                eprintln!("But confidence is {}, below minimum threshold of {}",
                    proposal.confidence, SAFE_CONFIDENCE);
                anyhow::bail!("EdgeDB is unable to make a decision. Please run in \
                    interactive mode to confirm changes, \
                    or use `--allow-unsafe` to automatically force all suggested changes");
            }
        } else {
            anyhow::bail!("EdgeDB could not resolve \
                migration automatically. Please run in \
                interactive mode to confirm changes, \
                or use `--allow-unsafe` to automatically force all suggested changes");
        }
    }
}

async fn run_non_interactive(ctx: &Context, cli: &mut Connection,
                             key: MigrationKey, options: &CreateMigration)
    -> anyhow::Result<FutureMigration>
{
    let descr = if options.allow_unsafe {
        unsafe_populate(ctx, cli).await?
    } else {
        non_interactive_populate(ctx, cli).await?
    };
    if descr.confirmed.is_empty() && !options.allow_empty {
        print::warn("No schema changes detected.");
        //print::echo!("Hint: --allow-empty can be used to create a data-only migration with no schema changes.");
        return Err(ExitCode::new(4))?;
    }
    Ok(FutureMigration::new(key, descr))
}

impl<'a> InteractiveMigration<'a> {
    async fn new(cli: &'a mut Connection) -> Result<Self, Error> {

        Ok(InteractiveMigration {
            cli,
            save_point: 0,
            operations: vec![Set::new()],
            confirmed: Vec::new(),
        })
    }
    async fn save_point(&mut self) -> Result<(), Error> {
        execute(self.cli,
            format!("DECLARE SAVEPOINT migration_{}", self.save_point)
        ).await
    }
    async fn rollback(&mut self) -> Result<(), Error> {
        execute(self.cli, format!(
            "ROLLBACK TO SAVEPOINT migration_{}", self.save_point)
        ).await
    }
    async fn run(mut self, info: Arc<InteractiveMigrationInfo>) -> anyhow::Result<CurrentMigration> {
        self.save_point().await?;
                loop {
            let descr = query_row::<CurrentMigration>(self.cli,
                "DESCRIBE CURRENT MIGRATION AS JSON",
            ).await?;
            self.confirmed = descr.confirmed.clone();
            if descr.complete {
                return Ok(descr);
            }
            if let Some(proposal) = &descr.proposed {
                match self.process_proposal(proposal, Arc::clone(&info)).await {
                    Err(e) if e.is::<SplitMigration>() => return Ok(descr),
                    Err(e) => return Err(e),
                    Ok(()) => {}
                }
            } else {
                self.could_not_resolve().await?;
            }
        }
    }
    async fn process_proposal(&mut self, proposal: &Proposal, info: Arc<InteractiveMigrationInfo>) -> anyhow::Result<()> {
        use Choice::*;

        let cur_oper = self.operations.last().unwrap();
        let already_approved = proposal.prompt_id.as_ref()
            .map(|op| cur_oper.contains(op))
            .unwrap_or(false);
        let input;
        if already_approved {
            input = loop {
                println!("The following extra DDL statements will be applied:");
                for statement in &proposal.statements {
                    for line in statement.text.lines() {
                        println!("    {}", line);
                    }
                }
                println!("(approved as part of an earlier prompt)");
                let input = self.cli.ping_while(
                    get_user_input(&proposal.required_user_input, Arc::clone(&info))
                ).await;
                match input {
                    Ok(data) => break data,
                    Err(e) if e.is::<Refused>() => {
                        // TODO(tailhook) ask if we want to rollback or quit
                        continue;
                    }
                    Err(e) => return Err(e.into()),
                };
            };
        } else {
            let prompt = if let Some(prompt) = &proposal.prompt {
                prompt
            } else {
                println!("The following DDL statements will be applied:");
                print_statements(proposal.statements.iter().map(|s| &s.text));
                "Apply the DDL statements?"
            };
            loop {
                match self.cli.ping_while(choice(prompt)).await? {
                    Yes => {
                        let input_res = self.cli.ping_while(
                            get_user_input(&proposal.required_user_input, Arc::clone(&info))
                        ).await;
                        match input_res {
                            Ok(data) => input = data,
                            Err(e) if e.is::<Refused>() => continue,
                            Err(e) => return Err(e.into()),
                        };
                        break;
                    }
                    No => {
                        execute(self.cli, "ALTER CURRENT MIGRATION REJECT PROPOSED").await?;
                        self.save_point += 1;
                        self.save_point().await?;
                        return Ok(());
                    }
                    List => {
                        println!("The following DDL statements will be applied:");
                        print_statements(
                            proposal.statements.iter().map(|s| &s.text)
                        );
                        continue;
                    }
                    Confirmed => {
                        if self.confirmed.is_empty() {
                            println!(
                                "No EdgeQL statements have been confirmed.");
                        } else {
                            println!(
                                "The following EdgeQL statements were confirmed:");
                            print_statements(&self.confirmed);
                        }
                        continue;
                    }
                    Back => {
                        if self.save_point == 0 {
                            eprintln!("No EdgeQL statements confirmed, nothing to move back from");
                            continue;
                        }
                        self.save_point -= 1;
                        self.rollback().await?;
                        self.operations.truncate(self.save_point + 1);
                        return Ok(());
                    }
                    Split => {
                        return Err(SplitMigration.into());
                    }
                    Quit => {
                        print::error(
                            "Migration aborted; no results were saved."
                        );
                        return Err(ExitCode::new(0))?;
                    }
                }
            }
        }
        for statement in &proposal.statements {
            let text = substitute_placeholders(&statement.text, &input)?;
            match execute(self.cli, &text).await {
                Ok(()) => {}
                Err(e) => {
                    if e.is::<QueryError>() {
                        print_query_error(&e, &text, false, "<statement>")?;
                    } else {
                        if print::use_color() {
                            eprintln!(
                                "{}: {:#}",
                                "Error applying statement"
                                    .bold().light_red(),
                                e.to_string().bold().white(),
                            );
                        } else {
                            eprintln!("Error applying statement: {:#}", e);
                        }
                    }
                    if self.cli.is_consistent() {
                        eprintln!("Rolling back last operation...");
                        self.rollback().await?;
                        return Ok(());
                    } else {
                        return Err(ExitCode::new(1).into());
                    }
                }
            }
        }
        if let Some(prompt_id) = &proposal.prompt_id {
            self.operations.push(
                self.operations.last().unwrap().insert(prompt_id.clone()).0
            );
        } else {
            self.operations.push(self.operations.last().unwrap().clone());
        }
        self.save_point += 1;
        self.save_point().await?;
        Ok(())
    }
    async fn could_not_resolve(&mut self) -> anyhow::Result<()> {
        // TODO(tailhook) allow rollback
        anyhow::bail!("EdgeDB could not resolve \
            migration with the provided answers. \
            Please retry with different answers.");
    }
}


async fn run_interactive(_ctx: &Context, cli: &mut Connection,
                         key: MigrationKey, options: &CreateMigration, info: Arc<InteractiveMigrationInfo>)
    -> anyhow::Result<FutureMigration>
{
    
    let descr = InteractiveMigration::new(cli).await?.run(info).await?;

    if descr.confirmed.is_empty() && !options.allow_empty {
        print::warn("No schema changes detected.");
        //print::echo!("Hint: --allow-empty can be used to create a data-only migration with no schema changes.");
        return Err(ExitCode::new(4))?;
    }
    Ok(FutureMigration::new(key, descr))
}

pub async fn write_migration(ctx: &Context, descr: &impl MigrationToText,
    verbose: bool)
    -> anyhow::Result<()>
{
    let filename = match &descr.key() {
        MigrationKey::Index(idx) => {
            let dir = ctx.schema_dir.join("migrations");
            dir.join(format!("{idx:05}.edgeql"))
        }
        MigrationKey::Fixup { target_revision } => {
            let dir = ctx.schema_dir.join("fixups");
            let parent = descr.parent()?;
            dir.join(format!("{parent}-{target_revision}.edgeql"))
        }
    };
    _write_migration(descr, filename.as_ref(), verbose).await
}

#[context("could not write migration file {}", filepath.display())]
async fn _write_migration(descr: &impl MigrationToText, filepath: &Path,
    verbose: bool)
    -> anyhow::Result<()>
{
    let id = descr.id()?;
    let dir = filepath.parent().unwrap();
    let tmp_file = filepath.with_file_name(tmp_file_name(&filepath.as_ref()));
    if !fs::metadata(filepath).await.is_ok() {
        fs::create_dir_all(&dir).await?;
    }
    fs::remove_file(&tmp_file).await.ok();
    let mut file = io::BufWriter::new(fs::File::create(&tmp_file).await?);
    file.write(format!("CREATE MIGRATION {}\n", id).as_bytes()).await?;
    file.write(format!("    ONTO {}\n", descr.parent()?).as_bytes()).await?;
    file.write(b"{\n").await?;
    for statement in descr.statements() {
        for line in statement.lines() {
            file.write(&format!("  {}\n", line).as_bytes()).await?;
        }
    }
    file.write(b"};\n").await?;
    file.flush().await?;
    drop(file);
    fs::rename(&tmp_file, &filepath).await?;
    if verbose {
        if print::use_color() {
            eprintln!(
                "{} {}, id: {}",
                "Created".bold().light_green(),
                filepath.display().to_string().bold().white(),
                id,
            );
        } else {
            eprintln!("Created {}, id: {}", filepath.display(), id);
        }
    }
    Ok(())
}

pub async fn create(cli: &mut Connection, options: &Options,
    create: &CreateMigration)
    -> anyhow::Result<()>
{
    if create.squash {
        squash::main(cli, options, create).await
    } else {
        let old_state = cli.set_ignore_error_state();
        let res = _create(cli, options, create).await;
        cli.restore_state(old_state);
        return res;
    }
}

async fn _create(cli: &mut Connection, options: &Options,
    create: &CreateMigration)
    -> anyhow::Result<()>
{
    let ctx = Context::from_project_or_config(&create.cfg, false).await?;

    if dev_mode::check_client(cli).await? {
        let dev_num = query_row::<i64>(cli, "SELECT count((
            SELECT schema::Migration
            FILTER .generated_by = schema::MigrationGeneratedBy.DevMode
        ))").await?;
        if dev_num > 0 {
            log::info!("Detected dev-mode migrations");
            return dev_mode::create(cli, &ctx, options, create).await;
        }
    }

    let migrations = migration::read_all(&ctx, true).await?;
    let old_timeout = timeout::inhibit_for_transaction(cli).await?;
    let migration = async_try! {
        async {
            // This decision must be done early on because
            // of the bug in EdgeDB:
            //   https://github.com/edgedb/edgedb/issues/3958
            if migrations.len() == 0 {
                first_migration(cli, &ctx, create).await
            } else {
                let key = MigrationKey::Index((migrations.len() + 1) as u64);
                let parent = migrations.keys().last().map(|x| &x[..]);
                normal_migration(cli, &ctx, key, parent, create).await
            }
        },
        finally async {
            timeout::restore_for_transaction(cli, old_timeout).await
        }
    }?;
    write_migration(&ctx, &migration, !create.non_interactive).await?;
    Ok(())
}

pub async fn normal_migration(cli: &mut Connection, ctx: &Context,
                              key: MigrationKey,
                              ensure_parent: Option<&str>,
                              create: &CreateMigration)
    -> anyhow::Result<FutureMigration>
{
let info = Arc::new(get_migration_info(cli).await);
    execute_start_migration(&ctx, cli).await?;
    async_try! {
        async {
            let descr = query_row::<CurrentMigration>(cli,
                "DESCRIBE CURRENT MIGRATION AS JSON",
            ).await?;
            let db_migration = if descr.parent == "initial" {
                None
            } else {
                Some(&descr.parent[..])
            };
            if db_migration != ensure_parent {
                anyhow::bail!("Database must be updated to the last migration \
                    on the filesystem for `migration create`. Run:\n  \
                    edgedb migrate");
            }

            if create.non_interactive {
                run_non_interactive(&ctx, cli, key, &create).await
            } else {
                if create.allow_unsafe {
                    log::warn!("The `--allow-unsafe` flag is unused \
                                in interactive mode");
                }
                run_interactive(&ctx, cli, key, &create, info).await
            }
        },
        finally async {
            execute_if_connected(cli, "ABORT MIGRATION").await
        }
    }
}

fn add_newline_after_comment(value: &mut String) -> Result<(), anyhow::Error> {
    let last_token = Tokenizer::new(value).last()
        .ok_or_else(|| bug::error("input should not be empty"))?
        .map_err(|e| bug::error(
            format!("tokenizer failed on reparsing: {e:#}")))?;
    let token_end = last_token.span.end as usize;
    if token_end < value.len()
        && !value[token_end..].trim().is_empty()
    {
        // Non-empty data after last token means comment.
        // Let's add a newline after input to make sure that
        // adding data after the input is safe
        value.push('\n');
    }
    Ok(())
}

fn get_input(req: &RequiredUserInput, info: Arc<InteractiveMigrationInfo>) -> Result<String, anyhow::Error> {
    let prompt = format!("{}> ", req.placeholder);
    let mut prev = make_default_expression_interactive(req, info).unwrap_or_default();
    loop {
        println!("{}:", req.prompt);
        let mut value = match prompt::expression(&prompt, &req.placeholder, &prev) {
            Ok(val) => val,
            Err(e) => match e.downcast::<ReadlineError>() {
                Ok(ReadlineError::Eof) => return Err(Refused.into()),
                Ok(e) => return Err(e.into()),
                Err(e) => return Err(e),
            },
        };
        match expr::check(&value) {
            Ok(()) => {}
            Err(e) => {
                println!("Invalid expression: {}", e);
                prev = value;
                continue;
            }
        }
        add_newline_after_comment(&mut value)?;
        return Ok(value);
    }
}

async fn get_user_input(req: &[RequiredUserInput], info: Arc<InteractiveMigrationInfo>)
    -> Result<BTreeMap<String, String>, anyhow::Error>
{
    let mut result = BTreeMap::new();
    for item in req {
        let copy = item.clone();
        let info = Arc::clone(&info);
        let input = unblock(move || get_input(&copy, info)).await??;
        result.insert(item.placeholder.clone(), input);
    }
    Ok(result)
}

fn substitute_placeholders<'x>(input: &'x str,
    placeholders: &BTreeMap<String, String>)
    -> Result<Cow<'x, str>, anyhow::Error>
{
    let mut output = String::with_capacity(input.len());
    let mut parser = Tokenizer::new(input);
    let mut start = 0;
    for item in &mut parser {
        let token = match item {
            Ok(item) => item,
            Err(e) => Err(bug::error(format!(
                "the server sent an invalid query: {e:#}")))?,
        };
        if token.kind == TokenKind::Substitution {
            output.push_str(&input[start..token.span.start as usize]);
            let name = token.text.strip_prefix(r"\(")
                .and_then(|item| item.strip_suffix(")"))
                .ok_or_else(|| bug::error(format!("bad substitution token")))?;
            let expr = placeholders.get(name)
                .ok_or_else(|| bug::error(format!(
                    "missing input for {:?} placeholder", name)))?;
            output.push_str(expr);
            start = token.span.end as usize;
        }
    }
    if start == 0 {
        return Ok(input.into());
    }
    output.push_str(&input[start..]);
    Ok(output.into())
}

#[test]
fn placeholders() {
    let mut inputs = BTreeMap::new();
    inputs.insert("one".into(), " 1 ".into());
    inputs.insert("two".into(), "'two'".into());
    assert_eq!(substitute_placeholders(r"SELECT \(one);", &inputs).unwrap(),
        "SELECT  1 ;");
    assert_eq!(
        substitute_placeholders(r"SELECT {\(one), \(two)};", &inputs).unwrap(),
        "SELECT { 1 , 'two'};");
}

#[test]
fn add_newline() {
    fn wrapper(s: &str) -> String {
        let mut data = s.to_string();
        add_newline_after_comment(&mut data).unwrap();
        return data;
    }
    assert_eq!(wrapper("1+1"), "1+1");
    assert_eq!(wrapper("1    "), "1    ");
    assert_eq!(wrapper("1  #xx  "), "1  #xx  \n");
    assert_eq!(wrapper("(1 + 7) #xx"), "(1 + 7) #xx\n");
    assert_eq!(wrapper("(1 #one\n + 3 #three\n)"), "(1 #one\n + 3 #three\n)");
}

#[tokio::test]
 async fn start_migration() {
    let mut schema_dir = env::current_dir().unwrap();
    schema_dir.push("tests/migrations/db5");

    let ctx = Context{schema_dir, edgedb_version: None, quiet: false};

    let res =  gen_start_migration(&ctx).await.unwrap(); 

    // Replace windows line endings \r\n with \n.
    let  res_buf = res.0.replace("\r\n", "\n");
    
    let expected_buf = 
        "START MIGRATION TO {\ntype Type1 {\n    property field1 -> str;\n};\n;\ntype Type2 {
    property field2 -> str;\n};\n;\ntype Type3 {\n    property field3 -> str;\n};\n;\n};\n";
   

    assert_eq!(res_buf, expected_buf);
}<|MERGE_RESOLUTION|>--- conflicted
+++ resolved
@@ -1,15 +1,9 @@
-<<<<<<< HEAD
 use std::{
+    env,
     borrow::Cow,
     collections::{HashMap, BTreeMap},
     path::{Path, PathBuf}, sync::Arc
 };
-=======
-use std::borrow::Cow;
-use std::collections::BTreeMap;
-use std::path::{Path, PathBuf};
-use std::env;
->>>>>>> 2c4f0b56
 
 use anyhow::Context as _;
 use colorful::Colorful;
